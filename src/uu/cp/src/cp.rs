#![allow(clippy::missing_safety_doc)]

// This file is part of the uutils coreutils package.
//
// (c) Jordy Dickinson <jordy.dickinson@gmail.com>
// (c) Joshua S. Miller <jsmiller@uchicago.edu>
//
// For the full copyright and license information, please view the LICENSE file
// that was distributed with this source code.

// spell-checker:ignore (ToDO) ficlone linkgs lstat nlink nlinks pathbuf reflink strs xattrs

#[cfg(target_os = "linux")]
#[macro_use]
extern crate ioctl_sys;
#[macro_use]
extern crate quick_error;
#[macro_use]
extern crate uucore;

#[cfg(windows)]
use winapi::um::fileapi::CreateFileW;
#[cfg(windows)]
use winapi::um::fileapi::GetFileInformationByHandle;

use std::borrow::Cow;

use clap::{App, Arg, ArgMatches};
use filetime::FileTime;
use quick_error::ResultExt;
use std::collections::HashSet;
use std::env;
#[cfg(not(windows))]
use std::ffi::CString;
#[cfg(windows)]
use std::ffi::OsStr;
use std::fs;
use std::fs::File;
use std::fs::OpenOptions;
use std::io;
use std::io::{stdin, stdout, Write};
use std::mem;
#[cfg(target_os = "linux")]
use std::os::unix::io::AsRawFd;
#[cfg(windows)]
use std::os::windows::ffi::OsStrExt;
use std::path::{Path, PathBuf, StripPrefixError};
use std::str::FromStr;
use std::string::ToString;
use uucore::backup_control::{self, BackupMode};
use uucore::fs::resolve_relative_path;
use uucore::fs::{canonicalize, CanonicalizeMode};
use walkdir::WalkDir;

#[cfg(unix)]
use std::os::unix::fs::PermissionsExt;

#[cfg(target_os = "linux")]
#[allow(clippy::missing_safety_doc)]
ioctl!(write ficlone with 0x94, 9; std::os::raw::c_int);

quick_error! {
    #[derive(Debug)]
    pub enum Error {
        /// Simple io::Error wrapper
        IoErr(err: io::Error) { from() cause(err) display("{}", err) }

        /// Wrapper for io::Error with path context
        IoErrContext(err: io::Error, path: String) {
            display("{}: {}", path, err)
            context(path: &'a str, err: io::Error) -> (err, path.to_owned())
            cause(err)
        }

        /// General copy error
        Error(err: String) {
            display("{}", err)
            from(err: String) -> (err)
            from(err: &'static str) -> (err.to_string())
        }

        /// Represents the state when a non-fatal error has occurred
        /// and not all files were copied.
        NotAllFilesCopied {}

        /// Simple walkdir::Error wrapper
        WalkDirErr(err: walkdir::Error) { from() display("{}", err) cause(err) }

        /// Simple std::path::StripPrefixError wrapper
        StripPrefixError(err: StripPrefixError) { from() }

        /// Result of a skipped file
        Skipped(reason: String) { display("{}", reason) }

        /// Result of a skipped file
        InvalidArgument(description: String) { display("{}", description) }

        /// All standard options are included as an an implementation
        /// path, but those that are not implemented yet should return
        /// a NotImplemented error.
        NotImplemented(opt: String) { display("Option '{}' not yet implemented.", opt) }
    }
}

/// Continue next iteration of loop if result of expression is error
macro_rules! or_continue(
    ($expr:expr) => (match $expr {
        Ok(temp) => temp,
        Err(error) => {
            show_error!("{}", error);
            continue
        },
    })
);

/// Prompts the user yes/no and returns `true` if they successfully
/// answered yes.
macro_rules! prompt_yes(
    ($($args:tt)+) => ({
        print!($($args)+);
        print!(" [y/N]: ");
        crash_if_err!(1, stdout().flush());
        let mut s = String::new();
        match stdin().read_line(&mut s) {
            Ok(_) => match s.char_indices().next() {
                Some((_, x)) => x == 'y' || x == 'Y',
                _ => false
            },
            _ => false
        }
    })
);

pub type CopyResult<T> = Result<T, Error>;
pub type Source = PathBuf;
pub type SourceSlice = Path;
pub type Target = PathBuf;
pub type TargetSlice = Path;

/// Specifies whether when overwrite files
#[derive(Clone, Eq, PartialEq)]
pub enum ClobberMode {
    Force,
    RemoveDestination,
    Standard,
}

/// Specifies whether when overwrite files
#[derive(Clone, Eq, PartialEq)]
pub enum OverwriteMode {
    /// [Default] Always overwrite existing files
    Clobber(ClobberMode),
    /// Prompt before overwriting a file
    Interactive(ClobberMode),
    /// Never overwrite a file
    NoClobber,
}

/// Possible arguments for `--reflink`.
#[derive(Copy, Clone, Eq, PartialEq)]
pub enum ReflinkMode {
    Always,
    Auto,
    Never,
}

/// Specifies the expected file type of copy target
pub enum TargetType {
    Directory,
    File,
}

pub enum CopyMode {
    Link,
    SymLink,
    Sparse,
    Copy,
    Update,
    AttrOnly,
}

#[derive(Clone, Eq, PartialEq)]
pub enum Attribute {
    #[cfg(unix)]
    Mode,
    Ownership,
    Timestamps,
    Context,
    Links,
    Xattr,
}

/// Re-usable, extensible copy options
#[allow(dead_code)]
pub struct Options {
    attributes_only: bool,
    backup: BackupMode,
    copy_contents: bool,
    copy_mode: CopyMode,
    dereference: bool,
    no_dereference: bool,
    no_target_dir: bool,
    one_file_system: bool,
    overwrite: OverwriteMode,
    parents: bool,
    strip_trailing_slashes: bool,
    reflink_mode: ReflinkMode,
    preserve_attributes: Vec<Attribute>,
    recursive: bool,
    backup_suffix: String,
    target_dir: Option<String>,
    update: bool,
    verbose: bool,
}

static VERSION: &str = env!("CARGO_PKG_VERSION");
static ABOUT: &str = "Copy SOURCE to DEST, or multiple SOURCE(s) to DIRECTORY.";
static LONG_HELP: &str = "";
static EXIT_OK: i32 = 0;
static EXIT_ERR: i32 = 1;

fn get_usage() -> String {
    format!(
        "{0} [OPTION]... [-T] SOURCE DEST
    {0} [OPTION]... SOURCE... DIRECTORY
    {0} [OPTION]... -t DIRECTORY SOURCE...",
        executable!()
    )
}

// Argument constants
static OPT_ARCHIVE: &str = "archive";
static OPT_ATTRIBUTES_ONLY: &str = "attributes-only";
static OPT_BACKUP: &str = "backup";
static OPT_BACKUP_NO_ARG: &str = "b";
static OPT_CLI_SYMBOLIC_LINKS: &str = "cli-symbolic-links";
static OPT_CONTEXT: &str = "context";
static OPT_COPY_CONTENTS: &str = "copy-contents";
static OPT_DEREFERENCE: &str = "dereference";
static OPT_FORCE: &str = "force";
static OPT_INTERACTIVE: &str = "interactive";
static OPT_LINK: &str = "link";
static OPT_NO_CLOBBER: &str = "no-clobber";
static OPT_NO_DEREFERENCE: &str = "no-dereference";
static OPT_NO_DEREFERENCE_PRESERVE_LINKS: &str = "no-dereference-preserve-linkgs";
static OPT_NO_PRESERVE: &str = "no-preserve";
static OPT_NO_TARGET_DIRECTORY: &str = "no-target-directory";
static OPT_ONE_FILE_SYSTEM: &str = "one-file-system";
static OPT_PARENT: &str = "parent";
static OPT_PARENTS: &str = "parents";
static OPT_PATHS: &str = "paths";
static OPT_PRESERVE: &str = "preserve";
static OPT_PRESERVE_DEFAULT_ATTRIBUTES: &str = "preserve-default-attributes";
static OPT_RECURSIVE: &str = "recursive";
static OPT_RECURSIVE_ALIAS: &str = "recursive_alias";
static OPT_REFLINK: &str = "reflink";
static OPT_REMOVE_DESTINATION: &str = "remove-destination";
static OPT_SPARSE: &str = "sparse";
static OPT_STRIP_TRAILING_SLASHES: &str = "strip-trailing-slashes";
static OPT_SUFFIX: &str = "suffix";
static OPT_SYMBOLIC_LINK: &str = "symbolic-link";
static OPT_TARGET_DIRECTORY: &str = "target-directory";
static OPT_UPDATE: &str = "update";
static OPT_VERBOSE: &str = "verbose";

#[cfg(unix)]
static PRESERVABLE_ATTRIBUTES: &[&str] = &[
    "mode",
    "ownership",
    "timestamps",
    "context",
    "links",
    "xattr",
    "all",
];

#[cfg(not(unix))]
static PRESERVABLE_ATTRIBUTES: &[&str] = &[
    "ownership",
    "timestamps",
    "context",
    "links",
    "xattr",
    "all",
];

static DEFAULT_ATTRIBUTES: &[Attribute] = &[
    #[cfg(unix)]
    Attribute::Mode,
    Attribute::Ownership,
    Attribute::Timestamps,
];

pub fn uumain(args: impl uucore::Args) -> i32 {
    let usage = get_usage();
    let matches = App::new(executable!())
        .version(VERSION)
        .about(ABOUT)
        .after_help(&*format!("{}\n{}", LONG_HELP, backup_control::BACKUP_CONTROL_LONG_HELP))
        .usage(&usage[..])
        .arg(Arg::with_name(OPT_TARGET_DIRECTORY)
             .short("t")
             .conflicts_with(OPT_NO_TARGET_DIRECTORY)
             .long(OPT_TARGET_DIRECTORY)
             .value_name(OPT_TARGET_DIRECTORY)
             .takes_value(true)
             .help("copy all SOURCE arguments into target-directory"))
        .arg(Arg::with_name(OPT_NO_TARGET_DIRECTORY)
             .short("T")
             .long(OPT_NO_TARGET_DIRECTORY)
             .conflicts_with(OPT_TARGET_DIRECTORY)
             .help("Treat DEST as a regular file and not a directory"))
        .arg(Arg::with_name(OPT_INTERACTIVE)
             .short("i")
             .long(OPT_INTERACTIVE)
             .conflicts_with(OPT_NO_CLOBBER)
             .help("ask before overwriting files"))
        .arg(Arg::with_name(OPT_LINK)
             .short("l")
             .long(OPT_LINK)
             .overrides_with(OPT_REFLINK)
             .help("hard-link files instead of copying"))
        .arg(Arg::with_name(OPT_NO_CLOBBER)
             .short("n")
             .long(OPT_NO_CLOBBER)
             .conflicts_with(OPT_INTERACTIVE)
             .help("don't overwrite a file that already exists"))
        .arg(Arg::with_name(OPT_RECURSIVE)
             .short("r")
             .long(OPT_RECURSIVE)
             // --archive sets this option
            .help("copy directories recursively"))
        .arg(Arg::with_name(OPT_RECURSIVE_ALIAS)
             .short("R")
             .help("same as -r"))
        .arg(Arg::with_name(OPT_STRIP_TRAILING_SLASHES)
             .long(OPT_STRIP_TRAILING_SLASHES)
             .help("remove any trailing slashes from each SOURCE argument"))
        .arg(Arg::with_name(OPT_VERBOSE)
             .short("v")
             .long(OPT_VERBOSE)
             .help("explicitly state what is being done"))
        .arg(Arg::with_name(OPT_SYMBOLIC_LINK)
             .short("s")
             .long(OPT_SYMBOLIC_LINK)
             .conflicts_with(OPT_LINK)
             .overrides_with(OPT_REFLINK)
             .help("make symbolic links instead of copying"))
        .arg(Arg::with_name(OPT_FORCE)
             .short("f")
             .long(OPT_FORCE)
             .help("if an existing destination file cannot be opened, remove it and \
                    try again (this option is ignored when the -n option is also used). \
                    Currently not implemented for Windows."))
        .arg(Arg::with_name(OPT_REMOVE_DESTINATION)
             .long(OPT_REMOVE_DESTINATION)
             .conflicts_with(OPT_FORCE)
             .help("remove each existing destination file before attempting to open it \
                    (contrast with --force). On Windows, current only works for writeable files."))
        .arg(Arg::with_name(OPT_BACKUP)
             .long(OPT_BACKUP)
             .help("make a backup of each existing destination file")
             .takes_value(true)
             .require_equals(true)
             .min_values(0)
             .possible_values(backup_control::BACKUP_CONTROL_VALUES)
             .value_name("CONTROL")
        )
        .arg(Arg::with_name(OPT_BACKUP_NO_ARG)
             .short(OPT_BACKUP_NO_ARG)
             .help("like --backup but does not accept an argument")
        )
        .arg(Arg::with_name(OPT_SUFFIX)
             .short("S")
             .long(OPT_SUFFIX)
             .takes_value(true)
             .value_name("SUFFIX")
             .help("override the usual backup suffix"))
        .arg(Arg::with_name(OPT_UPDATE)
             .short("u")
             .long(OPT_UPDATE)
             .help("copy only when the SOURCE file is newer than the destination file\
                    or when the destination file is missing"))
        .arg(Arg::with_name(OPT_REFLINK)
             .long(OPT_REFLINK)
             .takes_value(true)
             .value_name("WHEN")
             .help("control clone/CoW copies. See below"))
        .arg(Arg::with_name(OPT_ATTRIBUTES_ONLY)
             .long(OPT_ATTRIBUTES_ONLY)
             .conflicts_with(OPT_COPY_CONTENTS)
             .overrides_with(OPT_REFLINK)
             .help("Don't copy the file data, just the attributes"))
        .arg(Arg::with_name(OPT_PRESERVE)
             .long(OPT_PRESERVE)
             .takes_value(true)
             .multiple(true)
             .use_delimiter(true)
             .possible_values(PRESERVABLE_ATTRIBUTES)
             .value_name("ATTR_LIST")
             .conflicts_with_all(&[OPT_PRESERVE_DEFAULT_ATTRIBUTES, OPT_NO_PRESERVE])
             // -d sets this option
             // --archive sets this option
             .help("Preserve the specified attributes (default: mode(unix only),ownership,timestamps),\
                    if possible additional attributes: context, links, xattr, all"))
        .arg(Arg::with_name(OPT_PRESERVE_DEFAULT_ATTRIBUTES)
             .short("-p")
             .long(OPT_PRESERVE_DEFAULT_ATTRIBUTES)
             .conflicts_with_all(&[OPT_PRESERVE, OPT_NO_PRESERVE, OPT_ARCHIVE])
             .help("same as --preserve=mode(unix only),ownership,timestamps"))
        .arg(Arg::with_name(OPT_NO_PRESERVE)
             .long(OPT_NO_PRESERVE)
             .takes_value(true)
             .value_name("ATTR_LIST")
             .conflicts_with_all(&[OPT_PRESERVE_DEFAULT_ATTRIBUTES, OPT_PRESERVE, OPT_ARCHIVE])
             .help("don't preserve the specified attributes"))
        .arg(Arg::with_name(OPT_PARENTS)
            .long(OPT_PARENTS)
            .alias(OPT_PARENT)
            .help("use full source file name under DIRECTORY"))
        .arg(Arg::with_name(OPT_NO_DEREFERENCE)
             .short("-P")
             .long(OPT_NO_DEREFERENCE)
             .conflicts_with(OPT_DEREFERENCE)
             // -d sets this option
             .help("never follow symbolic links in SOURCE"))
        .arg(Arg::with_name(OPT_DEREFERENCE)
             .short("L")
             .long(OPT_DEREFERENCE)
             .conflicts_with(OPT_NO_DEREFERENCE)
             .help("always follow symbolic links in SOURCE"))
        .arg(Arg::with_name(OPT_ARCHIVE)
             .short("a")
             .long(OPT_ARCHIVE)
             .conflicts_with_all(&[OPT_PRESERVE_DEFAULT_ATTRIBUTES, OPT_PRESERVE, OPT_NO_PRESERVE])
             .help("Same as -dR --preserve=all"))
        .arg(Arg::with_name(OPT_NO_DEREFERENCE_PRESERVE_LINKS)
             .short("d")
             .help("same as --no-dereference --preserve=links"))
        .arg(Arg::with_name(OPT_ONE_FILE_SYSTEM)
             .short("x")
             .long(OPT_ONE_FILE_SYSTEM)
             .help("stay on this file system"))

        // TODO: implement the following args
        .arg(Arg::with_name(OPT_COPY_CONTENTS)
             .long(OPT_COPY_CONTENTS)
             .conflicts_with(OPT_ATTRIBUTES_ONLY)
             .help("NotImplemented: copy contents of special files when recursive"))
        .arg(Arg::with_name(OPT_SPARSE)
             .long(OPT_SPARSE)
             .takes_value(true)
             .value_name("WHEN")
             .help("NotImplemented: control creation of sparse files. See below"))
        .arg(Arg::with_name(OPT_CONTEXT)
             .long(OPT_CONTEXT)
             .takes_value(true)
             .value_name("CTX")
             .help("NotImplemented: set SELinux security context of destination file to default type"))
        .arg(Arg::with_name(OPT_CLI_SYMBOLIC_LINKS)
             .short("H")
             .help("NotImplemented: follow command-line symbolic links in SOURCE"))
        // END TODO

        .arg(Arg::with_name(OPT_PATHS)
             .multiple(true))
        .get_matches_from(args);

    let options = crash_if_err!(EXIT_ERR, Options::from_matches(&matches));

    if options.overwrite == OverwriteMode::NoClobber && options.backup != BackupMode::NoBackup {
        show_usage_error!("options --backup and --no-clobber are mutually exclusive");
        return 1;
    }

    let paths: Vec<String> = matches
        .values_of(OPT_PATHS)
        .map(|v| v.map(ToString::to_string).collect())
        .unwrap_or_default();

    let (sources, target) = crash_if_err!(EXIT_ERR, parse_path_args(&paths, &options));

    if let Err(error) = copy(&sources, &target, &options) {
        match error {
            // Error::NotAllFilesCopied is non-fatal, but the error
            // code should still be EXIT_ERR as does GNU cp
            Error::NotAllFilesCopied => {}
            // Else we caught a fatal bubbled-up error, log it to stderr
            _ => show_error!("{}", error),
        };
        return EXIT_ERR;
    }

    EXIT_OK
}

impl ClobberMode {
    fn from_matches(matches: &ArgMatches) -> ClobberMode {
        if matches.is_present(OPT_FORCE) {
            ClobberMode::Force
        } else if matches.is_present(OPT_REMOVE_DESTINATION) {
            ClobberMode::RemoveDestination
        } else {
            ClobberMode::Standard
        }
    }
}

impl OverwriteMode {
    fn from_matches(matches: &ArgMatches) -> OverwriteMode {
        if matches.is_present(OPT_INTERACTIVE) {
            OverwriteMode::Interactive(ClobberMode::from_matches(matches))
        } else if matches.is_present(OPT_NO_CLOBBER) {
            OverwriteMode::NoClobber
        } else {
            OverwriteMode::Clobber(ClobberMode::from_matches(matches))
        }
    }
}

impl CopyMode {
    fn from_matches(matches: &ArgMatches) -> CopyMode {
        if matches.is_present(OPT_LINK) {
            CopyMode::Link
        } else if matches.is_present(OPT_SYMBOLIC_LINK) {
            CopyMode::SymLink
        } else if matches.is_present(OPT_SPARSE) {
            CopyMode::Sparse
        } else if matches.is_present(OPT_UPDATE) {
            CopyMode::Update
        } else if matches.is_present(OPT_ATTRIBUTES_ONLY) {
            CopyMode::AttrOnly
        } else {
            CopyMode::Copy
        }
    }
}

impl FromStr for Attribute {
    type Err = Error;

    fn from_str(value: &str) -> CopyResult<Attribute> {
        Ok(match &*value.to_lowercase() {
            #[cfg(unix)]
            "mode" => Attribute::Mode,
            "ownership" => Attribute::Ownership,
            "timestamps" => Attribute::Timestamps,
            "context" => Attribute::Context,
            "links" => Attribute::Links,
            "xattr" => Attribute::Xattr,
            _ => {
                return Err(Error::InvalidArgument(format!(
                    "invalid attribute '{}'",
                    value
                )));
            }
        })
    }
}

fn add_all_attributes() -> Vec<Attribute> {
    use Attribute::*;

    #[cfg(target_os = "windows")]
    let attr = vec![Ownership, Timestamps, Context, Xattr, Links];

    #[cfg(not(target_os = "windows"))]
    let mut attr = vec![Ownership, Timestamps, Context, Xattr, Links];

    #[cfg(unix)]
    attr.insert(0, Mode);

    attr
}

impl Options {
    fn from_matches(matches: &ArgMatches) -> CopyResult<Options> {
        let not_implemented_opts = vec![
            OPT_COPY_CONTENTS,
            OPT_SPARSE,
            #[cfg(not(any(windows, unix)))]
            OPT_ONE_FILE_SYSTEM,
            OPT_CONTEXT,
            #[cfg(windows)]
            OPT_FORCE,
        ];

        for not_implemented_opt in not_implemented_opts {
            if matches.is_present(not_implemented_opt) {
                return Err(Error::NotImplemented(not_implemented_opt.to_string()));
            }
        }

        let recursive = matches.is_present(OPT_RECURSIVE)
            || matches.is_present(OPT_RECURSIVE_ALIAS)
            || matches.is_present(OPT_ARCHIVE);

        let backup_mode = backup_control::determine_backup_mode(
            matches.is_present(OPT_BACKUP_NO_ARG) || matches.is_present(OPT_BACKUP),
            matches.value_of(OPT_BACKUP),
        );
        let backup_suffix = backup_control::determine_backup_suffix(matches.value_of(OPT_SUFFIX));

        let overwrite = OverwriteMode::from_matches(matches);

        // Parse target directory options
        let no_target_dir = matches.is_present(OPT_NO_TARGET_DIRECTORY);
        let target_dir = matches
            .value_of(OPT_TARGET_DIRECTORY)
            .map(ToString::to_string);

        // Parse attributes to preserve
        let preserve_attributes: Vec<Attribute> = if matches.is_present(OPT_PRESERVE) {
            match matches.values_of(OPT_PRESERVE) {
                None => DEFAULT_ATTRIBUTES.to_vec(),
                Some(attribute_strs) => {
                    let mut attributes = Vec::new();
                    for attribute_str in attribute_strs {
                        if attribute_str == "all" {
                            attributes = add_all_attributes();
                            break;
                        } else {
                            attributes.push(Attribute::from_str(attribute_str)?);
                        }
                    }
                    attributes
                }
            }
        } else if matches.is_present(OPT_ARCHIVE) {
            // --archive is used. Same as --preserve=all
            add_all_attributes()
        } else if matches.is_present(OPT_NO_DEREFERENCE_PRESERVE_LINKS) {
            vec![Attribute::Links]
        } else if matches.is_present(OPT_PRESERVE_DEFAULT_ATTRIBUTES) {
            DEFAULT_ATTRIBUTES.to_vec()
        } else {
            vec![]
        };

        let options = Options {
            attributes_only: matches.is_present(OPT_ATTRIBUTES_ONLY),
            copy_contents: matches.is_present(OPT_COPY_CONTENTS),
            copy_mode: CopyMode::from_matches(matches),
            dereference: matches.is_present(OPT_DEREFERENCE),
            // No dereference is set with -p, -d and --archive
            no_dereference: matches.is_present(OPT_NO_DEREFERENCE)
                || matches.is_present(OPT_NO_DEREFERENCE_PRESERVE_LINKS)
                || matches.is_present(OPT_ARCHIVE),
            one_file_system: matches.is_present(OPT_ONE_FILE_SYSTEM),
            parents: matches.is_present(OPT_PARENTS),
            update: matches.is_present(OPT_UPDATE),
            verbose: matches.is_present(OPT_VERBOSE),
            strip_trailing_slashes: matches.is_present(OPT_STRIP_TRAILING_SLASHES),
            reflink_mode: {
                if let Some(reflink) = matches.value_of(OPT_REFLINK) {
                    match reflink {
                        "always" => ReflinkMode::Always,
                        "auto" => ReflinkMode::Auto,
                        "never" => ReflinkMode::Never,
                        value => {
                            return Err(Error::InvalidArgument(format!(
                                "invalid argument '{}' for \'reflink\'",
                                value
                            )));
                        }
                    }
                } else {
                    ReflinkMode::Never
                }
            },
            backup: backup_mode,
            backup_suffix,
            overwrite,
            no_target_dir,
            preserve_attributes,
            recursive,
            target_dir,
        };

        Ok(options)
    }
}

impl TargetType {
    /// Return TargetType required for `target`.
    ///
    /// Treat target as a dir if we have multiple sources or the target
    /// exists and already is a directory
    fn determine(sources: &[Source], target: &TargetSlice) -> TargetType {
        if sources.len() > 1 || target.is_dir() {
            TargetType::Directory
        } else {
            TargetType::File
        }
    }
}

/// Returns tuple of (Source paths, Target)
fn parse_path_args(path_args: &[String], options: &Options) -> CopyResult<(Vec<Source>, Target)> {
    let mut paths = path_args.iter().map(PathBuf::from).collect::<Vec<_>>();

    if paths.is_empty() {
        // No files specified
        return Err("missing file operand".into());
    }

    // Return an error if the user requested to copy more than one
    // file source to a file target
    if options.no_target_dir && options.target_dir.is_none() && paths.len() > 2 {
        return Err(format!("extra operand {:?}", paths[2]).into());
    }

    let (mut sources, target) = match options.target_dir {
        Some(ref target) => {
            // All path args are sources, and the target dir was
            // specified separately
            (paths, PathBuf::from(target))
        }
        None => {
            // If there was no explicit target-dir, then use the last
            // path_arg
            let target = paths.pop().unwrap();
            (paths, target)
        }
    };

    if options.strip_trailing_slashes {
        for source in sources.iter_mut() {
            *source = source.components().as_path().to_owned()
        }
    }

    Ok((sources, target))
}

fn preserve_hardlinks(
    hard_links: &mut Vec<(String, u64)>,
    source: &std::path::Path,
    dest: std::path::PathBuf,
    found_hard_link: &mut bool,
) -> CopyResult<()> {
    // Redox does not currently support hard links
    #[cfg(not(target_os = "redox"))]
    {
        if !source.is_dir() {
            unsafe {
                let inode: u64;
                let nlinks: u64;
                #[cfg(unix)]
                {
                    let src_path = CString::new(source.as_os_str().to_str().unwrap()).unwrap();
                    let mut stat = mem::zeroed();
                    if libc::lstat(src_path.as_ptr(), &mut stat) < 0 {
                        return Err(format!(
                            "cannot stat {:?}: {}",
                            src_path,
                            std::io::Error::last_os_error()
                        )
                        .into());
                    }
                    inode = stat.st_ino as u64;
                    nlinks = stat.st_nlink as u64;
                }
                #[cfg(windows)]
                {
                    let src_path: Vec<u16> = OsStr::new(source).encode_wide().collect();
                    #[allow(deprecated)]
                    let stat = mem::uninitialized();
                    let handle = CreateFileW(
                        src_path.as_ptr(),
                        winapi::um::winnt::GENERIC_READ,
                        winapi::um::winnt::FILE_SHARE_READ,
                        std::ptr::null_mut(),
                        0,
                        0,
                        std::ptr::null_mut(),
                    );
                    if GetFileInformationByHandle(handle, stat) != 0 {
                        return Err(format!(
                            "cannot get file information {:?}: {}",
                            source,
                            std::io::Error::last_os_error()
                        )
                        .into());
                    }
                    inode = ((*stat).nFileIndexHigh as u64) << 32 | (*stat).nFileIndexLow as u64;
                    nlinks = (*stat).nNumberOfLinks as u64;
                }

                for hard_link in hard_links.iter() {
                    if hard_link.1 == inode {
                        std::fs::hard_link(hard_link.0.clone(), dest.clone()).unwrap();
                        *found_hard_link = true;
                    }
                }
                if !(*found_hard_link) && nlinks > 1 {
                    hard_links.push((dest.to_str().unwrap().to_string(), inode));
                }
            }
        }
    }
    Ok(())
}

/// Copy all `sources` to `target`.  Returns an
/// `Err(Error::NotAllFilesCopied)` if at least one non-fatal error was
/// encountered.
///
/// Behavior depends on `options`, see [`Options`] for details.
///
/// [`Options`]: ./struct.Options.html
fn copy(sources: &[Source], target: &TargetSlice, options: &Options) -> CopyResult<()> {
    let target_type = TargetType::determine(sources, target);
    verify_target_type(target, &target_type)?;

    let mut preserve_hard_links = false;
    for attribute in &options.preserve_attributes {
        if *attribute == Attribute::Links {
            preserve_hard_links = true;
        }
    }

    let mut hard_links: Vec<(String, u64)> = vec![];

    let mut non_fatal_errors = false;
    let mut seen_sources = HashSet::with_capacity(sources.len());
    for source in sources {
        if seen_sources.contains(source) {
            show_warning!("source '{}' specified more than once", source.display());
        } else {
            let mut found_hard_link = false;
            if preserve_hard_links {
                let dest = construct_dest_path(source, target, &target_type, options)?;
                preserve_hardlinks(&mut hard_links, source, dest, &mut found_hard_link).unwrap();
            }
            if !found_hard_link {
                if let Err(error) = copy_source(source, target, &target_type, options) {
                    match error {
                        // When using --no-clobber, we don't want to show
                        // an error message
                        Error::NotAllFilesCopied => (),
                        Error::Skipped(_) => {
                            show_error!("{}", error);
                        }
                        _ => {
                            show_error!("{}", error);
                            non_fatal_errors = true
                        }
                    }
                }
            }
            seen_sources.insert(source);
        }
    }
    if non_fatal_errors {
        Err(Error::NotAllFilesCopied)
    } else {
        Ok(())
    }
}

fn construct_dest_path(
    source_path: &Path,
    target: &TargetSlice,
    target_type: &TargetType,
    options: &Options,
) -> CopyResult<PathBuf> {
    if options.no_target_dir && target.is_dir() {
        return Err(format!(
            "cannot overwrite directory '{}' with non-directory",
            target.display()
        )
        .into());
    }

    if options.parents && !target.is_dir() {
        return Err("with --parents, the destination must be a directory".into());
    }

    Ok(match *target_type {
        TargetType::Directory => {
            let root = if options.parents {
                Path::new("")
            } else {
                source_path.parent().unwrap_or(source_path)
            };
            localize_to_target(root, source_path, target)?
        }
        TargetType::File => target.to_path_buf(),
    })
}

fn copy_source(
    source: &SourceSlice,
    target: &TargetSlice,
    target_type: &TargetType,
    options: &Options,
) -> CopyResult<()> {
    let source_path = Path::new(&source);
    if source_path.is_dir() {
        // Copy as directory
        copy_directory(source, target, options)
    } else {
        // Copy as file
        let dest = construct_dest_path(source_path, target, target_type, options)?;
        copy_file(source_path, dest.as_path(), options)
    }
}

#[cfg(target_os = "windows")]
fn adjust_canonicalization(p: &Path) -> Cow<Path> {
    // In some cases, \\? can be missing on some Windows paths.  Add it at the
    // beginning unless the path is prefixed with a device namespace.
    const VERBATIM_PREFIX: &str = r#"\\?"#;
    const DEVICE_NS_PREFIX: &str = r#"\\."#;

    let has_prefix = p
        .components()
        .next()
        .and_then(|comp| comp.as_os_str().to_str())
        .map(|p_str| p_str.starts_with(VERBATIM_PREFIX) || p_str.starts_with(DEVICE_NS_PREFIX))
        .unwrap_or_default();

    if has_prefix {
        p.into()
    } else {
        Path::new(VERBATIM_PREFIX).join(p).into()
    }
}

/// Read the contents of the directory `root` and recursively copy the
/// contents to `target`.
///
/// Any errors encountered copying files in the tree will be logged but
/// will not cause a short-circuit.
fn copy_directory(root: &Path, target: &TargetSlice, options: &Options) -> CopyResult<()> {
    if !options.recursive {
        return Err(format!("omitting directory '{}'", root.display()).into());
    }

    let root_path = Path::new(&root).canonicalize()?;

    let root_parent = if target.exists() {
        root_path.parent()
    } else {
        Some(root_path.as_path())
    };

    #[cfg(unix)]
    let mut hard_links: Vec<(String, u64)> = vec![];
    let mut preserve_hard_links = false;
    for attribute in &options.preserve_attributes {
        if *attribute == Attribute::Links {
            preserve_hard_links = true;
        }
    }

    // This should be changed once Redox supports hardlinks
    #[cfg(any(windows, target_os = "redox"))]
    let mut hard_links: Vec<(String, u64)> = vec![];

    for path in WalkDir::new(root).same_file_system(options.one_file_system) {
        let p = or_continue!(path);
        let is_symlink = fs::symlink_metadata(p.path())?.file_type().is_symlink();
        let path = if (options.no_dereference || options.dereference) && is_symlink {
            // we are dealing with a symlink. Don't follow it
            match env::current_dir() {
                Ok(cwd) => cwd.join(resolve_relative_path(p.path())),
                Err(e) => crash!(1, "failed to get current directory {}", e),
            }
        } else {
            or_continue!(p.path().canonicalize())
        };

        let local_to_root_parent = match root_parent {
            Some(parent) => {
                #[cfg(windows)]
                {
                    // On Windows, some paths are starting with \\?
                    // but not always, so, make sure that we are consistent for strip_prefix
                    // See https://docs.microsoft.com/en-us/windows/win32/fileio/naming-a-file for more info
                    let parent_can = adjust_canonicalization(parent);
                    let path_can = adjust_canonicalization(&path);

                    or_continue!(&path_can.strip_prefix(&parent_can)).to_path_buf()
                }
                #[cfg(not(windows))]
                {
                    or_continue!(path.strip_prefix(&parent)).to_path_buf()
                }
            }
            None => path.clone(),
        };

        let local_to_target = target.join(&local_to_root_parent);

        if path.is_dir() && !local_to_target.exists() {
            or_continue!(fs::create_dir_all(local_to_target.clone()));
        } else if !path.is_dir() {
            if preserve_hard_links {
                let mut found_hard_link = false;
                let source = path.to_path_buf();
                let dest = local_to_target.as_path().to_path_buf();
                preserve_hardlinks(&mut hard_links, &source, dest, &mut found_hard_link).unwrap();
                if !found_hard_link {
                    match copy_file(path.as_path(), local_to_target.as_path(), options) {
                        Ok(_) => Ok(()),
                        Err(err) => {
                            if fs::symlink_metadata(&source)?.file_type().is_symlink() {
                                // silent the error with a symlink
                                // In case we do --archive, we might copy the symlink
                                // before the file itself
                                Ok(())
                            } else {
                                Err(err)
                            }
                        }
                    }?;
                }
            } else {
                copy_file(path.as_path(), local_to_target.as_path(), options)?;
            }
        }
    }

    Ok(())
}

impl OverwriteMode {
    fn verify(&self, path: &Path) -> CopyResult<()> {
        match *self {
            OverwriteMode::NoClobber => Err(Error::NotAllFilesCopied),
            OverwriteMode::Interactive(_) => {
                if prompt_yes!("{}: overwrite {}? ", executable!(), path.display()) {
                    Ok(())
                } else {
                    Err(Error::Skipped(format!(
                        "Not overwriting {} at user request",
                        path.display()
                    )))
                }
            }
            OverwriteMode::Clobber(_) => Ok(()),
        }
    }
}

fn copy_attribute(source: &Path, dest: &Path, attribute: &Attribute) -> CopyResult<()> {
    let context = &*format!("'{}' -> '{}'", source.display().to_string(), dest.display());
    match *attribute {
        #[cfg(unix)]
        Attribute::Mode => {
            let mode = fs::metadata(source).context(context)?.permissions().mode();
            let mut dest_metadata = fs::metadata(source).context(context)?.permissions();
            dest_metadata.set_mode(mode);
        }
        Attribute::Ownership => {
            let metadata = fs::metadata(source).context(context)?;
            fs::set_permissions(dest, metadata.permissions()).context(context)?;
        }
        Attribute::Timestamps => {
            let metadata = fs::metadata(source)?;
            filetime::set_file_times(
                Path::new(dest),
                FileTime::from_last_access_time(&metadata),
                FileTime::from_last_modification_time(&metadata),
            )?;
        }
        Attribute::Context => {}
        Attribute::Links => {}
        Attribute::Xattr => {
            #[cfg(unix)]
            {
                let xattrs = xattr::list(source)?;
                for attr in xattrs {
                    if let Some(attr_value) = xattr::get(source, attr.clone())? {
                        crash_if_err!(EXIT_ERR, xattr::set(dest, attr, &attr_value[..]));
                    }
                }
            }
            #[cfg(not(unix))]
            {
                return Err("XAttrs are only supported on unix.".to_string().into());
            }
        }
    };

    Ok(())
}

#[cfg(not(windows))]
#[allow(clippy::unnecessary_unwrap)] // needed for windows version
fn symlink_file(source: &Path, dest: &Path, context: &str) -> CopyResult<()> {
    match std::os::unix::fs::symlink(source, dest).context(context) {
        Ok(_) => Ok(()),
        Err(_) => Ok(()),
    }
}

#[cfg(windows)]
fn symlink_file(source: &Path, dest: &Path, context: &str) -> CopyResult<()> {
    Ok(std::os::windows::fs::symlink_file(source, dest).context(context)?)
}

fn context_for(src: &Path, dest: &Path) -> String {
    format!("'{}' -> '{}'", src.display(), dest.display())
}

/// Implements a simple backup copy for the destination file.
/// TODO: for the backup, should this function be replaced by `copy_file(...)`?
fn backup_dest(dest: &Path, backup_path: &Path) -> CopyResult<PathBuf> {
    fs::copy(dest, &backup_path)?;
    Ok(backup_path.into())
}

fn handle_existing_dest(source: &Path, dest: &Path, options: &Options) -> CopyResult<()> {
    if paths_refer_to_same_file(source, dest)? {
        return Err(format!("{}: same file", context_for(source, dest)).into());
    }

    options.overwrite.verify(dest)?;

    let backup_path = backup_control::get_backup_path(options.backup, dest, &options.backup_suffix);
    if let Some(backup_path) = backup_path {
        backup_dest(dest, &backup_path)?;
    }

    match options.overwrite {
        OverwriteMode::Clobber(ClobberMode::Force) => {
            if fs::metadata(dest)?.permissions().readonly() {
                fs::remove_file(dest)?;
            }
        }
        OverwriteMode::Clobber(ClobberMode::RemoveDestination) => {
            fs::remove_file(dest)?;
        }
        _ => (),
    };

    Ok(())
}

/// Copy the a file from `source` to `dest`. No path manipulation is
/// done on either `source` or `dest`, the are used as provided.
///
/// Behavior when copying to existing files is contingent on the
/// `options.overwrite` mode. If a file is skipped, the return type
/// should be `Error:Skipped`
///
/// The original permissions of `source` will be copied to `dest`
/// after a successful copy.
fn copy_file(source: &Path, dest: &Path, options: &Options) -> CopyResult<()> {
    if dest.exists() {
        handle_existing_dest(source, dest, options)?;
    }

    if options.verbose {
        println!("{}", context_for(source, dest));
    }

    #[allow(unused)]
    {
        // TODO: implement --preserve flag
        let mut preserve_context = false;
        for attribute in &options.preserve_attributes {
            if *attribute == Attribute::Context {
                preserve_context = true;
            }
        }
    }
    match options.copy_mode {
        CopyMode::Link => {
            fs::hard_link(source, dest).context(&*context_for(source, dest))?;
        }
        CopyMode::Copy => {
            copy_helper(source, dest, options)?;
        }
        CopyMode::SymLink => {
            symlink_file(source, dest, &*context_for(source, dest))?;
        }
        CopyMode::Sparse => return Err(Error::NotImplemented(OPT_SPARSE.to_string())),
        CopyMode::Update => {
            if dest.exists() {
                let src_metadata = fs::metadata(source)?;
                let dest_metadata = fs::metadata(dest)?;

                let src_time = src_metadata.modified()?;
                let dest_time = dest_metadata.modified()?;
                if src_time <= dest_time {
                    return Ok(());
                } else {
                    copy_helper(source, dest, options)?;
                }
            } else {
                copy_helper(source, dest, options)?;
            }
        }
        CopyMode::AttrOnly => {
            OpenOptions::new()
                .write(true)
                .truncate(false)
                .create(true)
                .open(dest)
                .unwrap();
        }
    };
    for attribute in &options.preserve_attributes {
        copy_attribute(source, dest, attribute)?;
    }
    Ok(())
}

/// Copy the file from `source` to `dest` either using the normal `fs::copy` or a
/// copy-on-write scheme if --reflink is specified and the filesystem supports it.
fn copy_helper(source: &Path, dest: &Path, options: &Options) -> CopyResult<()> {
    if options.reflink_mode != ReflinkMode::Never {
        #[cfg(not(any(target_os = "linux", target_os = "macos")))]
        return Err("--reflink is only supported on linux and macOS"
            .to_string()
            .into());

        #[cfg(target_os = "macos")]
        copy_on_write_macos(source, dest, options.reflink_mode)?;

        #[cfg(target_os = "linux")]
        copy_on_write_linux(source, dest, options.reflink_mode)?;
    } else if options.no_dereference && fs::symlink_metadata(&source)?.file_type().is_symlink() {
        // Here, we will copy the symlink itself (actually, just recreate it)
        let link = fs::read_link(&source)?;
        let dest: Cow<'_, Path> = if dest.is_dir() {
            match source.file_name() {
                Some(name) => dest.join(name).into(),
                None => crash!(
                    EXIT_ERR,
                    "cannot stat ‘{}’: No such file or directory",
                    source.display()
                ),
            }
        } else {
            dest.into()
        };
        symlink_file(&link, &dest, &*context_for(&link, &dest))?;
    } else if source.to_string_lossy() == "/dev/null" {
        /* workaround a limitation of fs::copy
         * https://github.com/rust-lang/rust/issues/79390
         */
        File::create(dest)?;
    } else {
        if options.parents {
            let parent = dest.parent().unwrap_or(dest);
            fs::create_dir_all(parent)?;
        }
        fs::copy(source, dest).context(&*context_for(source, dest))?;
    }

    Ok(())
}

/// Copies `source` to `dest` using copy-on-write if possible.
#[cfg(target_os = "linux")]
fn copy_on_write_linux(source: &Path, dest: &Path, mode: ReflinkMode) -> CopyResult<()> {
    debug_assert!(mode != ReflinkMode::Never);

<<<<<<< HEAD
    let src_file = File::open(source).unwrap().as_raw_fd();
=======
    let src_file = File::open(source)
        .context(&*context_for(source, dest))?
        .into_raw_fd();
>>>>>>> 132ddf98
    let dst_file = OpenOptions::new()
        .write(true)
        .truncate(false)
        .create(true)
        .open(dest)
<<<<<<< HEAD
        .unwrap()
        .as_raw_fd();
=======
        .context(&*context_for(source, dest))?
        .into_raw_fd();
>>>>>>> 132ddf98
    match mode {
        ReflinkMode::Always => unsafe {
            let result = ficlone(dst_file, src_file as *const i32);
            if result != 0 {
                return Err(format!(
                    "failed to clone {:?} from {:?}: {}",
                    source,
                    dest,
                    std::io::Error::last_os_error()
                )
                .into());
            } else {
                return Ok(());
            }
        },
        ReflinkMode::Auto => unsafe {
            let result = ficlone(dst_file, src_file as *const i32);
            if result != 0 {
                fs::copy(source, dest).context(&*context_for(source, dest))?;
            }
        },
        ReflinkMode::Never => unreachable!(),
    }

    Ok(())
}

/// Copies `source` to `dest` using copy-on-write if possible.
#[cfg(target_os = "macos")]
fn copy_on_write_macos(source: &Path, dest: &Path, mode: ReflinkMode) -> CopyResult<()> {
    debug_assert!(mode != ReflinkMode::Never);

    // Extract paths in a form suitable to be passed to a syscall.
    // The unwrap() is safe because they come from the command-line and so contain non nul
    // character.
    use std::os::unix::ffi::OsStrExt;
    let src = CString::new(source.as_os_str().as_bytes()).unwrap();
    let dst = CString::new(dest.as_os_str().as_bytes()).unwrap();

    // clonefile(2) was introduced in macOS 10.12 so we cannot statically link against it
    // for backward compatibility.
    let clonefile = CString::new("clonefile").unwrap();
    let raw_pfn = unsafe { libc::dlsym(libc::RTLD_NEXT, clonefile.as_ptr()) };

    let mut error = 0;
    if !raw_pfn.is_null() {
        // Call clonefile(2).
        // Safety: Casting a C function pointer to a rust function value is one of the few
        // blessed uses of `transmute()`.
        unsafe {
            let pfn: extern "C" fn(
                src: *const libc::c_char,
                dst: *const libc::c_char,
                flags: u32,
            ) -> libc::c_int = std::mem::transmute(raw_pfn);
            error = pfn(src.as_ptr(), dst.as_ptr(), 0);
            if std::io::Error::last_os_error().kind() == std::io::ErrorKind::AlreadyExists {
                // clonefile(2) fails if the destination exists.  Remove it and try again.  Do not
                // bother to check if removal worked because we're going to try to clone again.
                let _ = fs::remove_file(dest);
                error = pfn(src.as_ptr(), dst.as_ptr(), 0);
            }
        }
    }

    if raw_pfn.is_null() || error != 0 {
        // clonefile(2) is either not supported or it errored out (possibly because the FS does not
        // support COW).
        match mode {
            ReflinkMode::Always => {
                return Err(
                    format!("failed to clone {:?} from {:?}: {}", source, dest, error).into(),
                )
            }
            ReflinkMode::Auto => fs::copy(source, dest).context(&*context_for(source, dest))?,
            ReflinkMode::Never => unreachable!(),
        };
    }

    Ok(())
}

/// Generate an error message if `target` is not the correct `target_type`
pub fn verify_target_type(target: &Path, target_type: &TargetType) -> CopyResult<()> {
    match (target_type, target.is_dir()) {
        (&TargetType::Directory, false) => {
            Err(format!("target: '{}' is not a directory", target.display()).into())
        }
        (&TargetType::File, true) => Err(format!(
            "cannot overwrite directory '{}' with non-directory",
            target.display()
        )
        .into()),
        _ => Ok(()),
    }
}

/// Remove the `root` prefix from `source` and prefix it with `target`
/// to create a file that is local to `target`
/// # Examples
///
/// ```ignore
/// assert!(uu_cp::localize_to_target(
///     &Path::new("a/source/"),
///     &Path::new("a/source/c.txt"),
///     &Path::new("target/"),
/// ).unwrap() == Path::new("target/c.txt"))
/// ```
pub fn localize_to_target(root: &Path, source: &Path, target: &Path) -> CopyResult<PathBuf> {
    let local_to_root = source.strip_prefix(&root)?;
    Ok(target.join(&local_to_root))
}

pub fn paths_refer_to_same_file(p1: &Path, p2: &Path) -> io::Result<bool> {
    // We have to take symlinks and relative paths into account.
    let pathbuf1 = canonicalize(p1, CanonicalizeMode::Normal)?;
    let pathbuf2 = canonicalize(p2, CanonicalizeMode::Normal)?;

    Ok(pathbuf1 == pathbuf2)
}

#[test]
fn test_cp_localize_to_target() {
    assert!(
        localize_to_target(
            &Path::new("a/source/"),
            &Path::new("a/source/c.txt"),
            &Path::new("target/")
        )
        .unwrap()
            == Path::new("target/c.txt")
    )
}<|MERGE_RESOLUTION|>--- conflicted
+++ resolved
@@ -1261,28 +1261,16 @@
 fn copy_on_write_linux(source: &Path, dest: &Path, mode: ReflinkMode) -> CopyResult<()> {
     debug_assert!(mode != ReflinkMode::Never);
 
-<<<<<<< HEAD
-    let src_file = File::open(source).unwrap().as_raw_fd();
-=======
-    let src_file = File::open(source)
-        .context(&*context_for(source, dest))?
-        .into_raw_fd();
->>>>>>> 132ddf98
+    let src_file = File::open(source).context(&*context_for(source, dest))?;
     let dst_file = OpenOptions::new()
         .write(true)
         .truncate(false)
         .create(true)
         .open(dest)
-<<<<<<< HEAD
-        .unwrap()
-        .as_raw_fd();
-=======
-        .context(&*context_for(source, dest))?
-        .into_raw_fd();
->>>>>>> 132ddf98
+        .context(&*context_for(source, dest))?;
     match mode {
         ReflinkMode::Always => unsafe {
-            let result = ficlone(dst_file, src_file as *const i32);
+            let result = ficlone(dst_file.as_raw_fd(), src_file.as_raw_fd() as *const i32);
             if result != 0 {
                 return Err(format!(
                     "failed to clone {:?} from {:?}: {}",
@@ -1296,7 +1284,7 @@
             }
         },
         ReflinkMode::Auto => unsafe {
-            let result = ficlone(dst_file, src_file as *const i32);
+            let result = ficlone(dst_file.as_raw_fd(), src_file.as_raw_fd() as *const i32);
             if result != 0 {
                 fs::copy(source, dest).context(&*context_for(source, dest))?;
             }
