--- conflicted
+++ resolved
@@ -8,13 +8,8 @@
 path = "date.rs"
 
 [dependencies]
-<<<<<<< HEAD
-chrono = "0.4"
-clap = "2.25"
-=======
-chrono = "0.3.0"
+chrono = "0.4.0"
 clap = "2.24.1"
->>>>>>> ab259194
 uucore = { path="../uucore" }
 
 [[bin]]
